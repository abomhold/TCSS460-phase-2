-- Active: 1710457548247@@127.0.0.1@5432@tcss460@public

CREATE TABLE Demo (DemoID SERIAL PRIMARY KEY,
                        Priority INT,
                        Name TEXT NOT NULL UNIQUE,
                        Message TEXT
);

CREATE TABLE Account (Account_ID SERIAL PRIMARY KEY,
                      FirstName VARCHAR(255) NOT NULL,
		              LastName VARCHAR(255) NOT NULL,
                      Username VARCHAR(255) NOT NULL UNIQUE,
                      Email VARCHAR(255) NOT NULL UNIQUE,
                      Phone VARCHAR(15) NOT NULL UNIQUE,
                      Account_Role int NOT NULL
);


CREATE TABLE Account_Credential (Credential_ID SERIAL PRIMARY KEY,
                      Account_ID INT NOT NULL,
                      Salted_Hash VARCHAR(255) NOT NULL,
                      salt VARCHAR(255),
                      FOREIGN KEY(Account_ID) REFERENCES Account(Account_ID)
);

CREATE TABLE BOOKS (id SERIAL PRIMARY KEY,
        isbn13 BIGINT,
        authors TEXT,
        publication_year INT,
        original_title TEXT,
        title TEXT,
        rating_avg FLOAT DEFAULT 0,
        rating_count INT DEFAULT 0,
        rating_1_star INT DEFAULT 0,
        rating_2_star INT DEFAULT 0,
        rating_3_star INT DEFAULT 0,
        rating_4_star INT DEFAULT 0,
        rating_5_star INT DEFAULT 0,
        image_url TEXT,
        image_small_url TEXT
    );

CREATE TABLE RATINGS (
        Account_ID INT,
        book_id INT,
<<<<<<< HEAD
        FOREIGN KEY(book_id) REFERENCES BOOKS(id),
        PRIMARY KEY (Account_ID, book_id)
=======
        rating INT,
        FOREIGN KEY(book_id) REFERENCES BOOKS(id),
        PRIMARY KEY (Account_ID, book_id),
        CONSTRAINT check_rating_range CHECK (rating BETWEEN 1 AND 5)
>>>>>>> c8d018df
);

COPY books
FROM '/docker-entrypoint-initdb.d/books.csv'
DELIMITER ','
CSV HEADER;

-- This query ensures the auto-incrementing id starts at the next 
-- number after the COPY command above
SELECT SETVAL('books_id_seq', (SELECT MAX(id) FROM books));<|MERGE_RESOLUTION|>--- conflicted
+++ resolved
@@ -43,15 +43,10 @@
 CREATE TABLE RATINGS (
         Account_ID INT,
         book_id INT,
-<<<<<<< HEAD
-        FOREIGN KEY(book_id) REFERENCES BOOKS(id),
-        PRIMARY KEY (Account_ID, book_id)
-=======
         rating INT,
         FOREIGN KEY(book_id) REFERENCES BOOKS(id),
         PRIMARY KEY (Account_ID, book_id),
         CONSTRAINT check_rating_range CHECK (rating BETWEEN 1 AND 5)
->>>>>>> c8d018df
 );
 
 COPY books
