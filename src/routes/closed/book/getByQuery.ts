import { Request, Response } from 'express';
import {
    pool,
    queryStringToSQL,
    validationFunctions,
} from '../../../core/utilities';
<<<<<<< HEAD
import { parseBookResult } from '../../../core/utilities/sqlUtils';
=======
import { IBook, IBookDB, formatBookResponse } from '../../../core/models/book.interface';
>>>>>>> 07a7dd17

export const getByQuery = async (req: Request, res: Response) => {
    if (!validationFunctions.isValidQuery(req)) {
        return res.status(400).json({
            message: 'Invalid query parameters',
            data: [],
        });
    }

    try {
        const queryParams = req.query;

        // Get paginated query
        const [selectQuery, selectValues] = queryStringToSQL(
            queryParams,
            false
        );

        // Get count query
        const [countQuery, countValues] = queryStringToSQL(queryParams, true);

        // Run both queries in parallel
        const [selectResult, countResult] = await Promise.all([
            pool.query(selectQuery, selectValues),
            pool.query(countQuery, countValues),
        ]);

        const page = Number(queryParams['page']) || 0;
        const limit = Number(queryParams['limit']) || 25;
        const totalCount = Number(countResult.rows[0].count);

        if (selectResult.rowCount === 0) {
            return res.status(404).json({
                message: 'Book not found.',
                data: [],
                pagination: {
                    total_count: totalCount,
                    page,
                    limit,
                },
            });
        }

        // Map database results to IBook interface
        const formattedBooks: IBook[] = selectResult.rows.map((dbBook: IBookDB) => 
            formatBookResponse(dbBook)
        );

        return res.status(200).json({
            message: `(${selectResult.rowCount}) Book(s) found.`,
<<<<<<< HEAD
            data: parseBookResult(selectResult),
=======
            data: formattedBooks,
>>>>>>> 07a7dd17
            pagination: {
                total_count: totalCount,
                page,
                limit,
            },
        });
    } catch (error) {
        console.error('Error executing query in /book:', error);
        return res.status(500).json({
            message: 'Internal Server Error',
            data: [],
        });
    }
};

<|MERGE_RESOLUTION|>--- conflicted
+++ resolved
@@ -4,11 +4,7 @@
     queryStringToSQL,
     validationFunctions,
 } from '../../../core/utilities';
-<<<<<<< HEAD
-import { parseBookResult } from '../../../core/utilities/sqlUtils';
-=======
 import { IBook, IBookDB, formatBookResponse } from '../../../core/models/book.interface';
->>>>>>> 07a7dd17
 
 export const getByQuery = async (req: Request, res: Response) => {
     if (!validationFunctions.isValidQuery(req)) {
@@ -59,11 +55,7 @@
 
         return res.status(200).json({
             message: `(${selectResult.rowCount}) Book(s) found.`,
-<<<<<<< HEAD
-            data: parseBookResult(selectResult),
-=======
             data: formattedBooks,
->>>>>>> 07a7dd17
             pagination: {
                 total_count: totalCount,
                 page,
@@ -77,5 +69,4 @@
             data: [],
         });
     }
-};
-
+};