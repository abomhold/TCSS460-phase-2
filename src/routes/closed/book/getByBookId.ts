--- conflicted
+++ resolved
@@ -1,11 +1,8 @@
 import { Request, Response } from 'express';
 import { pool } from '../../../core/utilities';
 import { validationFunctions } from '../../../core/utilities';
-<<<<<<< HEAD
 import { parseBookResult } from '../../../core/utilities/sqlUtils';
-=======
 import { IBook, IBookDB, formatBookResponse } from '../../../core/models/book.interface';
->>>>>>> 07a7dd17
 
 const { isNumberProvided } = validationFunctions;
 
@@ -32,11 +29,7 @@
                 
                 res.status(200).json({
                     message: `(${result.rowCount}) Book(s) found.`,
-<<<<<<< HEAD
-                    data: parseBookResult(result)[0],
-=======
                     data: [formattedBook],
->>>>>>> 07a7dd17
                 });
             }
         })
