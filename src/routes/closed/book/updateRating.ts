import { Response } from 'express';
import { IJwtRequest } from '../../../core/models';
import { pool } from '../../../core/utilities';
import { validationFunctions } from '../../../core/utilities';
<<<<<<< HEAD
import {
    getUserBookRating,
    parseBookResult,
} from '../../../core/utilities/sqlUtils';
=======
import { getUserBookRating } from '../../../core/utilities/sqlUtils';
import { IBook, IBookDB, formatBookResponse } from '../../../core/models/book.interface';
>>>>>>> 07a7dd17

const { isNumberProvided } = validationFunctions;

/**
 * Update the rating of a book by a user
 *
 * @param req The request sent by the user
 * @param res The response to send information back to the user
 */
export const updateRating = async (req: IJwtRequest, res: Response) => {
    const userId = req.claims.id;
    const bookId = req.params.bookId;
    const newRating = req.body.rating;

    if (
        !newRating ||
        !isNumberProvided(newRating) ||
        newRating < 1 ||
        newRating > 5 ||
        !Number.isInteger(newRating)
    ) {
        return res
            .status(400)
            .json({ message: 'New rating must be an integer between [1, 5]' });
    }

    const client = await pool.connect();

    try {
        await client.query('BEGIN');

        const bookResult = await client.query(
            'SELECT * FROM books WHERE id = $1 FOR UPDATE',
            [bookId]
        );
        if (bookResult.rowCount === 0) {
            await client.query('ROLLBACK');
            return res.status(404).json({ message: 'Book not found.' });
        }

        const book = bookResult.rows[0] as IBookDB;
        const prevRating = await getUserBookRating(userId, bookId);

        if (!prevRating) {
            await client.query('ROLLBACK');
            return res
                .status(404)
                .json({ message: 'User has not rated this book yet.' });
        }

        if (prevRating === newRating) {
            await client.query('ROLLBACK');
            return res.status(400).json({
                message: 'New rating is the same as the previous rating.',
            });
        }

        // Decrement old rating column
        await client.query(
            `UPDATE books SET rating_${prevRating}_star = rating_${prevRating}_star - 1 WHERE id = $1`,
            [bookId]
        );

        // Increment new rating column
        await client.query(
            `UPDATE books SET rating_${newRating}_star = rating_${newRating}_star + 1 WHERE id = $1`,
            [bookId]
        );

        // Update average
        const newAverage =
            (book.rating_avg * book.rating_count - prevRating + newRating) /
            book.rating_count;
        await client.query(`UPDATE books SET rating_avg = $1 WHERE id = $2`, [
            newAverage,
            bookId,
        ]);

        // Update rating row
        await client.query(
            `UPDATE ratings SET rating = $1 WHERE account_id = $2 AND book_id = $3`,
            [newRating, userId, bookId]
        );

        // Retrieve the updated book to format according to our interface
        const updatedBookResult = await client.query(
            'SELECT * FROM books WHERE id = $1',
            [bookId]
        );
        const updatedBook = updatedBookResult.rows[0] as IBookDB;
        const formattedBook: IBook = formatBookResponse(updatedBook);

        await client.query('COMMIT');

        const newBook = parseBookResult(
            await client.query('SELECT * FROM books WHERE id = $1', [bookId])
        )[0];

        return res.status(200).json({
            message: 'Rating updated.',
<<<<<<< HEAD
            data: newBook,
=======
            data: formattedBook
>>>>>>> 07a7dd17
        });
    } catch (error) {
        await client.query('ROLLBACK');
        console.error('Update transaction failed:', error);
        return res.status(500).json({
            message: 'Internal server error - please contact support',
        });
    } finally {
        client.release();
    }
};<|MERGE_RESOLUTION|>--- conflicted
+++ resolved
@@ -2,15 +2,8 @@
 import { IJwtRequest } from '../../../core/models';
 import { pool } from '../../../core/utilities';
 import { validationFunctions } from '../../../core/utilities';
-<<<<<<< HEAD
-import {
-    getUserBookRating,
-    parseBookResult,
-} from '../../../core/utilities/sqlUtils';
-=======
 import { getUserBookRating } from '../../../core/utilities/sqlUtils';
 import { IBook, IBookDB, formatBookResponse } from '../../../core/models/book.interface';
->>>>>>> 07a7dd17
 
 const { isNumberProvided } = validationFunctions;
 
@@ -111,11 +104,7 @@
 
         return res.status(200).json({
             message: 'Rating updated.',
-<<<<<<< HEAD
-            data: newBook,
-=======
             data: formattedBook
->>>>>>> 07a7dd17
         });
     } catch (error) {
         await client.query('ROLLBACK');
