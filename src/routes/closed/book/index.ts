--- conflicted
+++ resolved
@@ -151,35 +151,6 @@
  * @apiSuccess {Number} pagination.page Current page number.
  * @apiSuccess {Number} pagination.limit Number of results per page.
  *
-<<<<<<< HEAD
- * @apiSuccessExample {json} Success Response (e.g., filtered by title and author):
- * HTTP/1.1 200 OK
- * {
- * "message": "(1) Book(s) found.",
- * "data": [
- * {
- * "id": 10,
- * "isbn13": "9780743273565",
- * "authors": "F. Scott Fitzgerald",
- * "publication_year": 2004,
- * "original_title": "The Great Gatsby",
- * "title": "The Great Gatsby",
- * "rating_avg": 3.93,
- * "rating_count": 3000000,
- * // ... other rating fields
- * "image_url": "https://example.com/gatsby.jpg",
- * "image_small_url": "https://example.com/gatsby-small.jpg"
- * }
- * ],
- * "pagination": {
- * "total_count": 1,
- * "page": 0,
- * "limit": 25
- * }
- * }
- *
- * @apiError (400 Bad Request) {String} message Invalid query parameters (e.g., using a non-allowed key or invalid format).
-=======
  * @apiSuccessExample {json} Success Response:
  *     HTTP/1.1 200 OK
  *     {
@@ -213,8 +184,7 @@
  *       }
  *     }
  *
- * @apiError (400 Bad Request) {String} message Invalid query parameters.
->>>>>>> 07a7dd17
+ * @apiError (400 Bad Request) {String} message Invalid query parameters (e.g., using a non-allowed key or invalid format).
  * @apiErrorExample {json} Error Response (Invalid Parameters):
  * HTTP/1.1 400 Bad Request
  * {
@@ -355,31 +325,6 @@
  * @apiSuccess {String} data.icons.small URL to small book image
  *
  * @apiSuccessExample {json} Success Response:
-<<<<<<< HEAD
- * HTTP/1.1 200 OK
- * {
- * "message": "(1) Book(s) found.",
- * "data": [
- * {
- * "id": 1,
- * "isbn13": "9780439023480",
- * "authors": "Suzanne Collins",
- * "publication_year": 2008,
- * "original_title": "The Hunger Games",
- * "title": "The Hunger Games (The Hunger Games, #1)",
- * "rating_avg": 4.34,
- * "rating_count": 4780653,
- * "rating_1_star": 66715,
- * "rating_2_star": 127936,
- * "rating_3_star": 560092,
- * "rating_4_star": 1481305,
- * "rating_5_star": 2706317,
- * "image_url": "https://images.gr-assets.com/books/1447303603m/2767052.jpg",
- * "image_small_url": "https://images.gr-assets.com/books/1447303603s/2767052.jpg"
- * }
- * ]
- * }
-=======
  *     HTTP/1.1 200 OK
  *     {
  *       "message": "(1) Book(s) found.",
@@ -406,7 +351,6 @@
  *         }
  *       ]
  *     }
->>>>>>> 07a7dd17
  *
  * @apiError (Error 400) {String} message Invalid Book ID
  * @apiErrorExample {json} Error Response (Invalid Book ID):
@@ -463,20 +407,6 @@
  * @apiSuccess {String} data.icons.small URL to small book image
  *
  * @apiSuccessExample {json} Success Response:
-<<<<<<< HEAD
- * HTTP/1.1 201 Created
- * {
- * "message": "Updated ratings for book (123)",
- * "data": {
- * "id": "123",
- * "isbn13": "9781234567890",
- * "title": "Example Book",
- * "authors": "Jane Doe",
- * "rating_avg": 4.6,
- * "rating_count": 15
- * }
- * }
-=======
  *     HTTP/1.1 201 Created
  *     {
  *       "message": "Updated ratings for book (123)",
@@ -501,7 +431,6 @@
  *         }
  *       }
  *     }
->>>>>>> 07a7dd17
  *
  * @apiError (400 Bad Request) RatingNotProvided A rating value was not provided in the request body
  * @apiErrorExample {json} Rating Not Provided:
@@ -571,20 +500,6 @@
  * @apiSuccess {String} data.icons.small URL to small book image
  *
  * @apiSuccessExample {json} Success Response:
-<<<<<<< HEAD
- * HTTP/1.1 200 OK
- * {
- * "message": "Rating updated.",
- * "data": {
- * "id": "123",
- * "isbn13": "9781234567890",
- * "title": "Example Book",
- * "authors": "Jane Doe",
- * "rating_avg": 4.40,
- * "rating_count": 9
- * }
- * }
-=======
  *     HTTP/1.1 200 OK
  *     {
  *       "message": "Rating updated.",
@@ -609,7 +524,6 @@
  *         }
  *       }
  *     }
->>>>>>> 07a7dd17
  *
  * @apiError (400 Bad Request) InvalidRating The new rating value is not in the correct range or correct type
  * @apiErrorExample {json} Invalid Rating:
@@ -677,20 +591,6 @@
  * @apiSuccess {String} data.icons.small URL to small book image
  *
  * @apiSuccessExample {json} Success Response:
-<<<<<<< HEAD
- * HTTP/1.1 200 OK
- * {
- * "message": "Rating removed.",
- * "data": {
- * "id": "123",
- * "isbn13": "9781234567890",
- * "title": "Example Book",
- * "authors": "Jane Doe",
- * "rating_avg": 3.75,
- * "rating_count": 10
- * }
- * }
-=======
  *     HTTP/1.1 200 OK
  *     {
  *       "message": "Rating removed.",
@@ -715,7 +615,6 @@
  *         }
  *       }
  *     }
->>>>>>> 07a7dd17
  *
  * @apiError (404 Not Found) BookNotFound Book with the given ID was not found.
  * @apiErrorExample {json} Book Not Found:
@@ -740,60 +639,4 @@
  */
 bookRouter.delete('/:bookId/rating', removeRating);
 
-/**
- * @api {delete} /c/book Delete book(s) by ISBN or Authors
- * @apiName DeleteBook
- * @apiGroup Book
- *
- * @apiDescription Deletes book entries based on ISBN-13 or authors.
- * Provide EITHER `isbn13` OR `authors` as a query parameter.
- * If `isbn13` is provided, it attempts to delete a single book matching that ISBN.
- * If `authors` is provided, it attempts to delete all books by that author (exact match).
- * This operation requires appropriate authorization.
- *
- * @apiHeader {String} Authorization JWT token in the format "Bearer {token}"
- *
- * @apiQuery {String} [isbn13] ISBN-13 of the book to delete.
- * @apiQuery {String} [authors] Full name of the author(s) whose books should be deleted.
- *
- * @apiSuccess (200) {String} message Success message indicating how many books were deleted.
- * @apiSuccessExample {json} Success Response (ISBN deletion):
- * HTTP/1.1 200 OK
- * {
- * "message": "Book with ISBN 9781234567890 deleted successfully."
- * }
- * @apiSuccessExample {json} Success Response (Authors deletion):
- * HTTP/1.1 200 OK
- * {
- * "message": "Deleted 3 book(s) by author John Doe."
- * }
- *
- * @apiError (400) {String} message Missing or invalid query parameters (e.g., neither isbn13 nor authors provided, or providing both).
- * @apiErrorExample {json} Error Response (Missing Parameters):
- * HTTP/1.1 400 Bad Request
- * {
- * "message": "Either isbn13 or authors query parameter is required for deletion."
- * }
- *
- * @apiError (404) {String} message Book or author not found.
- * @apiErrorExample {json} Error Response (ISBN Not Found):
- * HTTP/1.1 404 Not Found
- * {
- * "message": "Book with ISBN 9781234567890 not found."
- * }
- * @apiErrorExample {json} Error Response (Author Not Found):
- * HTTP/1.1 404 Not Found
- * {
- * "message": "No books found for author Jane Doe."
- * }
- *
- * @apiError (500) {String} message Internal server error.
- * @apiErrorExample {json} Error Response (Server Error):
- * HTTP/1.1 500 Internal Server Error
- * {
- * "message": "Internal server error during deletion."
- * }
- */
-bookRouter.delete('/', removeBookByIsbn, removeBookByAuthors);
-
 export { bookRouter };