import { Request } from 'express';

/**
 * Checks the parameter to see if it is a a String.
 *
 * @param {unknown} candidate the value to check
 * @returns true if the parameter is a String0, false otherwise
 */
function isString(candidate: unknown): candidate is string {
    return typeof candidate === 'string';
}

/**
 * Checks the parameter to see if it is a a String with a length greater than 0.
 *
 * @param {unknown} candidate the value to check
 * @returns true if the parameter is a String with a length greater than 0, false otherwise
 */
function isStringProvided(candidate: unknown): boolean {
    return isString(candidate) && candidate.length > 0;
}

/**
 * Checks the parameter to see if it can be converted into a number.
 *
 * @param {unknown} candidate the value to check
 * @returns true if the parameter is a number, false otherwise
 */
function isNumberProvided(candidate: unknown): boolean {
    return (
        isNumber(candidate) ||
        (candidate != null &&
            candidate != '' &&
            !isNaN(Number(candidate.toString())))
    );
}

/**
 * Helper
 * @param x data value to check the type of
 * @returns true if the type of x is a number, false otherise
 */
function isNumber(x: unknown): x is number {
    return typeof x === 'number';
}

// Feel free to add your own validations functions!
// for example: isNumericProvided, isValidPassword, isValidEmail, etc
// don't forget to export any

//Sopheanith
/**
 * Validates ISBN format (supports ISBN-10 and ISBN-13)
 * @param isbn The ISBN string to validate
 * @returns boolean indicating if ISBN format is valid
 */
function isValidISBN(isbn: unknown): boolean {
    if (!isStringProvided(isbn)) {
        return false;
    }
    // At this point, we know isbn is a string because isStringProvided checks that remove hyphens or spaces
    const cleanedISBN = (isbn as string).replace(/[-\s]/g, '');

    // Check if it's a valid ISBN-13 (13 digits)
    if (/^\d{13}$/.test(cleanedISBN)) {
        return true;
    }
    return false;
}

function isValidQuery(req: Request): boolean {
    if (req.query.isbn13 && !isValidISBN(req.query.isbn13)) {
        console.log(
            'Invalid ISBN format. Please provide a valid 13-digit ISBN.'
        );
        return false;
    }

    if (req.query.page && !isNumberProvided(req.query.page)) {
        console.log('Invalid Page Number');
        return false;
    }

    if (req.query.limit && !isNumberProvided(req.query.limit)) {
        console.log('Invalid Limit');
        return false;
    }

    if (req.query.id && !isNumberProvided(req.query.id)) {
        console.log('Invalid ID');
        return false;
    }

    if (req.query.authors && !isStringProvided(req.query.authors)) {
        console.log('Invalid Authors');
        return false;
    }

    return true;
}

export function isValidRating(rating: unknown): boolean {
    if (!isNumberProvided(rating)) {
        return false;
    }
    const ratingNumber: number = (rating as number)
    return 0 <= ratingNumber && ratingNumber <= 5;
}

const validationFunctions = {
    isStringProvided,
    isNumberProvided,
<<<<<<< HEAD
    isValidISBN,
    isValidRating,
    isValidQuery
=======
    isValidISBN, //declared
    isValidQuery,
>>>>>>> 7e053d95
};

export { validationFunctions };<|MERGE_RESOLUTION|>--- conflicted
+++ resolved
@@ -99,25 +99,11 @@
     return true;
 }
 
-export function isValidRating(rating: unknown): boolean {
-    if (!isNumberProvided(rating)) {
-        return false;
-    }
-    const ratingNumber: number = (rating as number)
-    return 0 <= ratingNumber && ratingNumber <= 5;
-}
-
 const validationFunctions = {
     isStringProvided,
     isNumberProvided,
-<<<<<<< HEAD
-    isValidISBN,
-    isValidRating,
-    isValidQuery
-=======
     isValidISBN, //declared
     isValidQuery,
->>>>>>> 7e053d95
 };
 
 export { validationFunctions };